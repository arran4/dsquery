package dsquery

import (
	"cloud.google.com/go/datastore"
	"context"
	"errors"
	"math/rand"
	"reflect"
	"sync"
	"testing"
	"time"
)

// Tested elsewhere TODO move here.

func init() {
	rand.Seed(time.Now().UnixNano())
}

func TestExtractMapStringKeysKey(t *testing.T) {
	type args struct {
		m map[string]*datastore.Key
	}
	withEmpty := KeyMapCreate("1", "2", "3")
	withEmpty["a"] = nil
	tests := []struct {
		name string
		args args
		want []*datastore.Key
	}{
		{"Simple", args{m: KeyMapCreate("1", "2", "3")}, KeyArrayCreate("1", "2", "3")},
		{"Empty removal", args{m: withEmpty}, KeyArrayCreate("1", "2", "3")},
	}
	for _, tt := range tests {
		t.Run(tt.name, func(t *testing.T) {
			if got := ExtractMapStringKeysKey(tt.args.m); !KeyArraysEqual(got, tt.want) {
				t.Errorf("ExtractMapStringKeysKey() = %v, want %v", got, tt.want)
			}
		})
	}
}

func KeyArrayCreate(s ...string) []*datastore.Key {
	result := make([]*datastore.Key, len(s), len(s))
	for i, e := range s {
		result[i] = datastore.NameKey("asdf", e, nil)
	}
	return result
}

func KeyMapCreate(s ...string) map[string]*datastore.Key {
	result := map[string]*datastore.Key{}
	for _, e := range s {
		k := datastore.NameKey("asdf", e, nil)
		result[k.Encode()] = k
	}
	return result
}

type MockDSResult struct {
	r1   []*datastore.Key
	err  error
	Key  chan struct{}
	Lock chan struct{}
}

type MockDS struct {
	m []MockDSResult
	sync.Mutex
}

func (m *MockDS) GetAll(ctx context.Context, q *datastore.Query, dst interface{}) (keys []*datastore.Key, err error) {
	m.Lock()
	var r *MockDSResult
	if len(m.m) > 0 {
		r = &m.m[0]
		m.m = m.m[1:]
	}
	m.Unlock()
	if r != nil {
		if r.Lock != nil {
			<-r.Lock
		}
		if r.Key != nil {
			r.Key <- struct{}{}
		}
		return r.r1, r.err
	}
	panic("not implemented")
}

func TestAnd_Query(t *testing.T) {
	type args struct {
		dsClient DatastoreClient
		ctx      context.Context
	}
	q := datastore.NewQuery("")
	tests := []struct {
		name    string
		qa      *And
		args    args
		want    []*datastore.Key
		wantErr bool
		wantLen int
	}{
		{"Two queries 1 result", &And{Queries: []*datastore.Query{q, q}}, args{CreateMockDS1(), nil}, KeyArrayCreate("2"), false, 2},
		{"Two queries 2 results - values reversed", &And{Queries: []*datastore.Query{q, q}}, args{CreateMockDS2(), nil}, KeyArrayCreate("3", "2"), false, 2},
		{"Error passthrough query", &And{Queries: []*datastore.Query{q}}, args{CreateMockDSErr(), nil}, nil, true, 1},
		{"Error passthrough subquery", &And{SubQueries: []Query{&Error{errors.New("err")}}}, args{nil, nil}, nil, true, 1},
	}
	for _, tt := range tests {
		t.Run(tt.name, func(t *testing.T) {
			got, err := tt.qa.Query(tt.args.dsClient, tt.args.ctx)
			if (err != nil) != tt.wantErr {
				t.Errorf("Query() error = %v, wantErr %v", err, tt.wantErr)
				return
			}
			l := tt.qa.Len()
			if l != tt.wantLen {
				t.Errorf("Len() = %v, wantLen %v", l, tt.wantLen)
				return
			}
			if !KeyArraysEqual(got, tt.want) {
				t.Errorf("Query() got = %v, want %v", got, tt.want)
			}
		})
	}
}

func TestOr_Query(t *testing.T) {
	type args struct {
		dsClient DatastoreClient
		ctx      context.Context
	}
	q := datastore.NewQuery("")
	tests := []struct {
		name    string
		qo      *Or
		args    args
		want    []*datastore.Key
		wantErr bool
		wantLen int
	}{
		{"Two queries 1 result", &Or{Queries: []*datastore.Query{q, q}}, args{CreateMockDS1(), nil}, KeyArrayCreate("1", "2", "3"), false, 2},
		{"Two queries 2 results - values reversed", &Or{Queries: []*datastore.Query{q, q}}, args{CreateMockDS2(), nil}, KeyArrayCreate("3", "2"), false, 2},
		{"Two queries 3 results - reversed return", &Or{Queries: []*datastore.Query{q, q}}, args{CreateMockDS3(), nil}, KeyArrayCreate("2", "3", "4", "5", "1"), false, 2},
		{"Two sub queries 2 results - reversed return", &Or{SubQueries: MockSubQ1()}, args{nil, nil}, KeyArrayCreate("2", "3"), false, 2},
		{"Error passthrough query", &Or{Queries: []*datastore.Query{q}}, args{CreateMockDSErr(), nil}, nil, true, 1},
		{"Error passthrough subquery", &Or{SubQueries: []Query{&Error{errors.New("err")}}}, args{nil, nil}, nil, true, 1},
	}
	for _, tt := range tests {
		t.Run(tt.name, func(t *testing.T) {
			got, err := tt.qo.Query(tt.args.dsClient, tt.args.ctx)
			if (err != nil) != tt.wantErr {
				t.Errorf("Query() error = %v, wantErr %v", err, tt.wantErr)
				return
			}
			l := tt.qo.Len()
			if l != tt.wantLen {
				t.Errorf("Len() = %v, wantLen %v", l, tt.wantLen)
				return
			}
			if !KeyArraysEqual(got, tt.want) {
				t.Errorf("Query() got = %v, want %v", got, tt.want)
			}
		})
	}
}

type StoredResult struct {
	r1  []*datastore.Key
	err error
}

func (s *StoredResult) Query(dsClient DatastoreClient, ctx context.Context) ([]*datastore.Key, error) {
	return s.r1, s.err
}

func (s *StoredResult) Len() int {
	return 1
}

func MockSubQ1() []Query {
	locks := []chan struct{}{
		make(chan struct{}, 1),
	}

	return []Query{
		&Lockable{StoredQuery: &StoredResult{KeyArrayCreate("3"), nil}, Lock: locks[0]},
		&Lockable{StoredQuery: &StoredResult{KeyArrayCreate("2"), nil}, Key: locks[0]},
	}
}

func KeyArraysEqual(a1 []*datastore.Key, a2 []*datastore.Key) bool {
	if len(a1) != len(a2) {
		return false
	}
	m := make(map[string]int, len(a1))
	for _, k := range a1 {
		m[k.String()] += 1
	}
	for _, k := range a2 {
		m[k.String()] -= 1
	}
	for _, v := range m {
		if v != 0 {
			return false
		}
	}
	return true
}

func CreateMockDS1() *MockDS {
	locks := []chan struct{}{
		make(chan struct{}, 1),
	}
	mockDs := &MockDS{
		m: []MockDSResult{
			{r1: KeyArrayCreate("1", "2"), Key: locks[0]},
			{r1: KeyArrayCreate("2", "3"), Lock: locks[0]},
		},
	}
	return mockDs
}

func CreateMockDSErr() *MockDS {
	mockDs := &MockDS{
		m: []MockDSResult{
			{err: errors.New("err")},
		},
	}
	return mockDs
}

func CreateMockDS2() *MockDS {
	locks := []chan struct{}{
		make(chan struct{}, 1),
	}
	mockDs := &MockDS{
		m: []MockDSResult{
			{r1: KeyArrayCreate("3", "2"), Key: locks[0]},
			{r1: KeyArrayCreate("3", "2"), Lock: locks[0]},
		},
	}
	return mockDs
}

func CreateMockDS3() *MockDS {
	locks := []chan struct{}{
		make(chan struct{}, 1),
	}
	mockDs := &MockDS{
		m: []MockDSResult{
			{r1: KeyArrayCreate("1", "2", "3", "4"), Lock: locks[0]},
			{r1: KeyArrayCreate("2", "3", "4", "5"), Key: locks[0]},
		},
	}
	return mockDs
}

type Count struct {
	Name         string
	Count        int
	StoredResult []*datastore.Key
}

func (qc *Count) Len() int {
	return 1
}

func (qc *Count) Query(dsClient DatastoreClient, ctx context.Context) ([]*datastore.Key, error) {
	qc.Count++
	return qc.StoredResult, nil
}

type Once struct {
	Count
}

var (
	ErrCountExceeded = errors.New("count exceeded")
)

func (qo *Once) Query(dsClient DatastoreClient, ctx context.Context) ([]*datastore.Key, error) {
	if qo.Count.Count > 0 {
		return nil, ErrCountExceeded
	}
	return qo.Count.Query(dsClient, ctx)
}

type Lockable struct {
	Key         chan struct{}
	Lock        chan struct{}
	StoredQuery Query
}

func (qo *Lockable) Len() int {
	return 1
}

func (qo *Lockable) Query(dsClient DatastoreClient, ctx context.Context) ([]*datastore.Key, error) {
	if qo.Lock != nil {
		<-qo.Lock
	}
	if qo.Key != nil {
		qo.Key <- struct{}{}
	}
	return qo.StoredQuery.Query(dsClient, ctx)
}

func TestIdent_Query(t *testing.T) {
	type fields struct {
		StoredQuery *datastore.Query
		Name        string
	}
	type args struct {
		dsClient DatastoreClient
		ctx      context.Context
	}
	q := datastore.NewQuery("")
	tests := []struct {
		name    string
		fields  fields
		args    args
		want    []*datastore.Key
		wantErr bool
		wantLen int
	}{
		{"Pass Through test", fields{StoredQuery: q}, args{CreateMockDS1(), nil}, KeyArrayCreate("1", "2"), false, 1},
		{"Error passthrough", fields{StoredQuery: q}, args{CreateMockDSErr(), nil}, nil, true, 1}}
	for _, tt := range tests {
		t.Run(tt.name, func(t *testing.T) {
			qi := &Ident{
				StoredQuery: tt.fields.StoredQuery,
				Name:        tt.fields.Name,
			}
			got, err := qi.Query(tt.args.dsClient, tt.args.ctx)
			if (err != nil) != tt.wantErr {
				t.Errorf("Query() error = %v, wantErr %v", err, tt.wantErr)
				return
			}
			l := qi.Len()
			if l != tt.wantLen {
				t.Errorf("Len() = %v, wantLen %v", l, tt.wantLen)
				return
			}
			if !reflect.DeepEqual(got, tt.want) {
				t.Errorf("Query() got = %v, want %v", got, tt.want)
			}
		})
	}
}

func TestCached_Query(t *testing.T) {
	type fields struct {
		StoredQuery   Query
		StoredResults []*datastore.Key
		Name          string
		RWMutex       sync.RWMutex
	}
	type args struct {
		dsClient DatastoreClient
		ctx      context.Context
	}
	c2 := &Cached{StoredQuery: &Once{Count{StoredResult: KeyArrayCreate("a")}}, TTL: time.Second}
	o3 := &Once{Count{StoredResult: KeyArrayCreate("a")}}
	c4 := &Cached{StoredQuery: &Once{Count{StoredResult: KeyArrayCreate("a")}}, TTL: time.Second}
	tests := []struct {
		name    string
		query   Query
		args    args
		want    []*datastore.Key
		wantErr bool
		wantLen int
	}{
		{"One query is fine", &Cached{StoredQuery: &Once{Count{StoredResult: KeyArrayCreate("a")}}, TTL: time.Second}, args{nil, nil}, KeyArrayCreate("a"), false, 1},
		{"Twice only runs once", &And{SubQueries: []Query{c2, c2}}, args{nil, nil}, KeyArrayCreate("a"), false, 2},
		{"once run twice fails", &And{SubQueries: []Query{o3, o3}}, args{nil, nil}, nil, true, 2},
		{"Concurrent fine", &Or{SubQueries: []Query{c4, c4, c4, c4, c4, c4, c4, c4, c4, c4, c4, c4, c4, c4, c4}}, args{nil, nil}, KeyArrayCreate("a"), false, 15},
		{"Error passthrough", &Cached{StoredQuery: &Error{errors.New("err")}}, args{nil, nil}, nil, true, 1},
	}
	for _, tt := range tests {
		t.Run(tt.name, func(t *testing.T) {
			got, err := tt.query.Query(tt.args.dsClient, tt.args.ctx)
			if (err != nil) != tt.wantErr {
				t.Errorf("Query() error = %v, wantErr %v", err, tt.wantErr)
				return
			}
			l := tt.query.Len()
			if l != tt.wantLen {
				t.Errorf("Len() = %v, wantLen %v", l, tt.wantLen)
				return
			}
			if !reflect.DeepEqual(got, tt.want) {
				t.Errorf("Query() got = %v, want %v", got, tt.want)
			}
		})
	}
}

func TestNot_Query(t *testing.T) {
	type args struct {
		dsClient DatastoreClient
		ctx      context.Context
	}
	q := datastore.NewQuery("")
	tests := []struct {
		name    string
		nq      *Not
		args    args
		want    []*datastore.Key
		wantErr bool
		wantLen int
	}{
		{"Simple exclusion", &Not{Queries: []*datastore.Query{q}, SubQueries: []Query{&StoredResult{KeyArrayCreate("2"), nil}}}, args{CreateMockDS1(), nil}, KeyArrayCreate("1"), false, 2},
		{"Multiple queries", &Not{Queries: []*datastore.Query{q, q}, SubQueries: []Query{&StoredResult{KeyArrayCreate("2"), nil}}}, args{CreateMockDS1(), nil}, KeyArrayCreate("1", "3"), false, 3},
		{"Error passthrough query", &Not{Queries: []*datastore.Query{q}}, args{CreateMockDSErr(), nil}, nil, true, 1},
		{"Error passthrough subquery", &Not{SubQueries: []Query{&Error{errors.New("err")}}}, args{nil, nil}, nil, true, 1},
	}
	for _, tt := range tests {
		t.Run(tt.name, func(t *testing.T) {
			got, err := tt.nq.Query(tt.args.dsClient, tt.args.ctx)
			if (err != nil) != tt.wantErr {
				t.Errorf("Query() error = %v, wantErr %v", err, tt.wantErr)
				return
			}
			l := tt.nq.Len()
			if l != tt.wantLen {
				t.Errorf("Len() = %v, wantLen %v", l, tt.wantLen)
				return
			}
			if !KeyArraysEqual(got, tt.want) {
				t.Errorf("Query() got = %v, want %v", got, tt.want)
			}
		})
	}
}

type Error struct{ error }

func (e *Error) Query(dsClient DatastoreClient, ctx context.Context) ([]*datastore.Key, error) {
	return nil, e.error
}

func (e *Error) Len() int {
	return 1
}

<<<<<<< HEAD
func TestCached_Expiration(t *testing.T) {
	c := &Count{StoredResult: KeyArrayCreate("a")}
	cache := &Cached{StoredQuery: c, TTL: 10 * time.Millisecond}

	if _, err := cache.Query(nil, nil); err != nil {
		t.Fatalf("first query error %v", err)
	}
	if c.Count != 1 {
		t.Fatalf("count = %d, want 1", c.Count)
	}

	if _, err := cache.Query(nil, nil); err != nil {
		t.Fatalf("second query error %v", err)
	}
	if c.Count != 1 {
		t.Fatalf("count changed before expiration = %d", c.Count)
	}

	time.Sleep(15 * time.Millisecond)

	if _, err := cache.Query(nil, nil); err != nil {
		t.Fatalf("third query error %v", err)
	}
	if c.Count != 2 {
		t.Fatalf("count after expiration = %d, want 2", c.Count)
	}
=======
func TestCachedQuery_StoredResults(t *testing.T) {
	c := &Cached{
		StoredQuery:   &Count{StoredResult: KeyArrayCreate("b")},
		StoredResults: KeyArrayCreate("a"),
	}
	got, err := c.Query(nil, nil)
	if err != nil {
		t.Fatalf("Query() error = %v", err)
	}
	if !KeyArraysEqual(got, KeyArrayCreate("a")) {
		t.Errorf("Query() got = %v, want %v", got, KeyArrayCreate("a"))
	}
	if c.StoredQuery.(*Count).Count != 0 {
		t.Errorf("StoredQuery executed %d times, want 0", c.StoredQuery.(*Count).Count)
	}
}

func TestDSKeyMapMergeAnd(t *testing.T) {
	t.Run("map bigger than slice", func(t *testing.T) {
		m := KeyMapCreate("1", "2", "3")
		keys := KeyArrayCreate("2")
		got := DSKeyMapMergeAnd(m, keys)
		if !KeyArraysEqual(ExtractMapStringKeysKey(got), KeyArrayCreate("2")) {
			t.Errorf("DSKeyMapMergeAnd() = %v, want %v", got, KeyArrayCreate("2"))
		}
	})
	t.Run("nil key ignored", func(t *testing.T) {
		m := KeyMapCreate("1")
		keys := []*datastore.Key{nil, datastore.NameKey("asdf", "1", nil), nil}
		got := DSKeyMapMergeAnd(m, keys)
		if !KeyArraysEqual(ExtractMapStringKeysKey(got), KeyArrayCreate("1")) {
			t.Errorf("DSKeyMapMergeAnd() = %v, want %v", got, KeyArrayCreate("1"))
		}
	})
	t.Run("no intersection", func(t *testing.T) {
		m := KeyMapCreate("1")
		keys := KeyArrayCreate("2")
		got := DSKeyMapMergeAnd(m, keys)
		if len(got) != 0 {
			t.Errorf("expected empty result, got %v", got)
		}
	})
>>>>>>> 31cda9f8
}<|MERGE_RESOLUTION|>--- conflicted
+++ resolved
@@ -446,7 +446,6 @@
 	return 1
 }
 
-<<<<<<< HEAD
 func TestCached_Expiration(t *testing.T) {
 	c := &Count{StoredResult: KeyArrayCreate("a")}
 	cache := &Cached{StoredQuery: c, TTL: 10 * time.Millisecond}
@@ -473,7 +472,8 @@
 	if c.Count != 2 {
 		t.Fatalf("count after expiration = %d, want 2", c.Count)
 	}
-=======
+}
+
 func TestCachedQuery_StoredResults(t *testing.T) {
 	c := &Cached{
 		StoredQuery:   &Count{StoredResult: KeyArrayCreate("b")},
@@ -516,5 +516,4 @@
 			t.Errorf("expected empty result, got %v", got)
 		}
 	})
->>>>>>> 31cda9f8
 }