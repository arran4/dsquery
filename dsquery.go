--- conflicted
+++ resolved
@@ -279,13 +279,8 @@
 // Query function
 func (c *Cached) Query(dsClient DatastoreClient, ctx context.Context) ([]*datastore.Key, error) {
 	c.RWMutex.RLock()
-<<<<<<< HEAD
 	if c.StoredResults != nil && (c.Expiration.IsZero() || time.Now().Before(c.Expiration)) {
-		c.RWMutex.RUnlock()
-=======
-	if c.StoredResults != nil {
 		defer c.RWMutex.RUnlock()
->>>>>>> 31cda9f8
 		return c.StoredResults, nil
 	}
 	c.RWMutex.RUnlock()
@@ -293,13 +288,7 @@
 	c.RWMutex.Lock()
 	defer c.RWMutex.Unlock()
 
-<<<<<<< HEAD
 	if c.StoredResults != nil && (c.Expiration.IsZero() || time.Now().Before(c.Expiration)) {
-=======
-	// Double check once we have the write lock in case another goroutine
-	// populated the cache while we were waiting.
-	if c.StoredResults != nil {
->>>>>>> 31cda9f8
 		return c.StoredResults, nil
 	}
 
